import numpy as np
import pandas as pd

import scipy.interpolate

from .tools import detect_peak, compute_median_mad
from .preprocess import preprocess

import warnings



def compute_ecg(raw_ecg, srate):
    """
    Function for ECG that:
      * preprocess the ECG
      * detect R peaks
      * apply some cleaning to remove too small ECG interval

    Parameters
    ----------
    raw_ecg: np.array
        Raw traces of ECG signal
    srate: float
        Sampling rate
    Returns
    -------
    clean_ecg: np.array
        preprocess and normalized ecg traces
    ecg_R_peaks: np.array
        Indices of R peaks
    """
    clean_ecg = preprocess(raw_ecg, srate, band=[5., 45.], ftype='bessel', order=5, normalize=True)
    
    # TODO estimation du seuil
    
    raw_ecg_peak = detect_peak(clean_ecg, srate, thresh=5, exclude_sweep_ms=4.0)
    
    ecg_R_peaks = clean_ecg_peak(clean_ecg, srate, raw_ecg_peak)
    
    return clean_ecg, ecg_R_peaks




def clean_ecg_peak(ecg, srate, raw_peak_inds, min_interval_ms=400.):
    """
    Clean peak with ultra simple idea: remove short interval.


    Parameters
    ----------
    ecg: np.array
        preprocess traces of ECG signal
    srate: float
        Sampling rate
    raw_peak_inds: np.array
        Array of peaks indices to be cleaned
    min_interval_ms: float (dfault 400ms)
        Minimum interval for cleaning
    Returns
    -------
    peak_inds: np.array
        Cleaned array of peaks indices 
    """
    
    # when two peaks are too close :  remove the smaller peaks in amplitude
    peak_ms = (raw_peak_inds / srate * 1000.)
    bad_peak, = np.nonzero(np.diff(peak_ms) < min_interval_ms)
    bad_ampl  = ecg[raw_peak_inds[bad_peak]]
    bad_ampl_next  = ecg[raw_peak_inds[bad_peak + 1]]
    bad_peak +=(bad_ampl > bad_ampl_next).astype(int)
    
    keep = np.ones(raw_peak_inds.size, dtype='bool')
    keep[bad_peak] = False
    peak_inds = raw_peak_inds[keep]
    
    return peak_inds




def compute_ecg_metrics(ecg_R_peaks, srate, min_interval_ms=500., max_interval_ms=2000., verbose = False):
    """
    Compute metrics on ecg peaks: HRV_Mean, HRV_SD, HRV_Median, ...
    
    This metrics are a bit more robust that neurokit2 ones because strange interval
    are skiped from the analysis.

    Parameters
    ----------
    ecg_R_peaks: np.array
        Indices of R peaks
    srate: float
        Sampling rate
    min_interval_ms: float (default 500ms)
        Minimum interval inter R peak
    max_interval_ms: float (default 2000ms)
        Maximum interval inter R peak
    verbose: bool (default False)
        Control verbosity
    Returns
    -------
    metrics: pd.Series
        A table contaning metrics
    """
    
    peak_ms = ecg_R_peaks / srate * 1000.
    
    remove = np.zeros(peak_ms.size, dtype='bool')
    d = np.diff(peak_ms) 
    bad, = np.nonzero((d > max_interval_ms)| (d < min_interval_ms))
    remove[bad] = True
    remove[bad+1] = True
    
    peak_ms[remove] = np.nan

    if verbose:
        print(f'{sum(np.isnan(peak_ms))} peaks removed')

    
    delta_ms = np.diff(peak_ms)
    
    # keep = delta_ms < max_interval_ms
    
    # delta_ms = delta_ms[keep]
    
    
    metrics = pd.Series(dtype=float)
    
    metrics['HRV_Mean'] = np.nanmean(delta_ms)
    metrics['HRV_SD'] = np.nanstd(delta_ms)
    metrics['HRV_Median'], metrics['HRV_Mad'] = compute_median_mad(delta_ms[~np.isnan(delta_ms)])
    metrics['HRV_CV'] = metrics['HRV_SD'] / metrics['HRV_Mean']
    metrics['HRV_MCV'] = metrics['HRV_Mad'] / metrics['HRV_Median']
    metrics['HRV_Asymmetry'] = metrics['HRV_Median'] - metrics['HRV_Mean']

    
    # TODO
    metrics['HRV_RMSSD'] = np.sqrt(np.nanmean(np.diff(delta_ms)**2))

    # return pd.DataFrame(metrics).T
    return metrics
<<<<<<< HEAD


=======
    
>>>>>>> 0831c181

def compute_instantaneous_rate(peak_times, new_times, limits=None, units='bpm', interpolation_kind='linear'):
    """
    

    Parameters
    ----------
    peak_times : np.array
        Peak times in seconds
    new_times : np.array
        New vector times
    limits : list or None
        Limits for removing outliers.
    units : 'bpm' / 'Hz' / 'ms' / 's'
        Units of the rate. can be interval or rate.
    interpolation_kind : 'linear'/ 'cubic'

    """
    delta = np.diff(peak_times)

    if units == 's':
        delta = delta
    elif units == 'ms':
        delta = delta * 1000.
    elif units == 'Hz':
        delta = 1.  / delta
    elif units == 'bpm':
        delta = 60.  / delta
    else:
        raise ValueError(f'Bad units {units}')

    if limits is not None:
        lim0, lim1 = limits
        keep,  = np.nonzero((delta > lim0) & (delta < lim1))
        peak_times = peak_times[keep]
        delta = delta[keep]
    else:
        peak_times = peak_times[:-1]

    interp = scipy.interpolate.interp1d(peak_times, delta, kind=interpolation_kind, axis=0,
                                        bounds_error=False, fill_value='extrapolate')
    
    instantaneous_rate = interp(new_times)

    return instantaneous_rate
    

def compute_hrv_psd(peak_times, ecg_duration_s,  sample_rate=100., limits=None, units='bpm',
                                        freqency_bands = {'lf': (0.04, .15), 'hf' : (0.15, .4)},
                                        window_s=250., interpolation_kind='cubic'):
    """
    Compute hrv power spectrum density and extract some metrics:
      * lf power
      * hf power
    
    Please note:
        1. The duration of the signal and the window are important parameters to estimate low frequencies
           in a spectrum. Some warnings or errors should popup if they are too short.
        2. Given that the hrv is mainly driven by the respiration the frequency boudaries are often innacurate!
           For instance a slow respiration at 0.1Hz is moving out from the 'hf' band wheras this band should capture
           the respiratory part of the hrv.
        3. The instataneous rate is computed by interpolating eccg peak interval, the interpolation method
           'linear' or 'cubic' are a real impact of the dynamic and signal smoothness and so the spectrum should differ
           because of the wieight of the harmonics
        4. The units of the instantaneous hrv (bpm, interval in second, interval in ms) have a high impact on the
           magnitude of metrics. Many toolboxes (neurokit2, ) differ a lot on this important detail.
        5. Here we choose the classical welch method for spectrum density estimation. Some parameters have also small
           impact on the results : dentend, windowing, overlap.
    
    
    Parameters
    ----------
    peak_times
    
    ecg_duration_s
    
    sample_rate=100.
    
    limits=None
    
    units='bpm'

    interpolation_kind
    
    """
    

    # See https://github.com/scipy/scipy/issues/8368 about density vs spectrum
    
    
    times = np.arange(0, ecg_duration_s, 1 / sample_rate)
    
    instantaneous_rate = compute_instantaneous_rate(peak_times, times, limits=limits, units=units,
                                                    interpolation_kind=interpolation_kind)
    
    # some check on the window
    min_freq = min(freqs[0] for freqs in freqency_bands.values())
    if window_s <  (1 / min_freq) * 5:
        raise ValueError(f'The window is too short {window_s}s compared to the lowest frequency {min_freq}Hz')
    if ecg_duration_s <  (1 / min_freq) * 5:
        raise ValueError(f'The duration is too short {ecg_duration_s}s compared to the lowest frequency {min_freq}Hz')

    if window_s <  (1 / min_freq) * 10 or (1 / min_freq) * 10:
        warnings.warn(f'The window is not optimal {window_s}s compared to the lowest frequency {min_freq}Hz')
    if ecg_duration_s <  (1 / min_freq) * 10 or (1 / min_freq) * 10:
        warnings.warn(f'The duration is not optimal {ecg_duration_s}s compared to the lowest frequency {min_freq}Hz')

    
    # important note : when using welch with scaling='density'
    # then the integrale (trapz) must be aware of the dx to take in account
    # so the metrics scale is invariant given against sampling rate and also sample_rate
    nperseg = int(window_s * sample_rate)
    nfft = nperseg
    psd_freqs, psd = scipy.signal.welch(instantaneous_rate, detrend='constant', fs=sample_rate, window='hann',
                                                            scaling='density', nperseg=nperseg, noverlap=0, nfft=nfft)

    metrics = pd.Series(dtype=float)
    delta_freq = np.mean(np.diff(psd_freqs))
    for name, freq_band in freqency_bands.items():
        f0, f1 = freq_band
        area = np.trapz(psd[(psd_freqs >= f0) & (psd_freqs < f1)], dx=delta_freq)
        metrics[name] = area

    return psd_freqs, psd, metrics
<|MERGE_RESOLUTION|>--- conflicted
+++ resolved
@@ -141,12 +141,6 @@
 
     # return pd.DataFrame(metrics).T
     return metrics
-<<<<<<< HEAD
-
-
-=======
-    
->>>>>>> 0831c181
 
 def compute_instantaneous_rate(peak_times, new_times, limits=None, units='bpm', interpolation_kind='linear'):
     """
